--- conflicted
+++ resolved
@@ -5,9 +5,6 @@
 *.pyc
 
 *.so
-<<<<<<< HEAD
 .vscode/
 .eggs/
-=======
-dist/
->>>>>>> 7c194bfc
+dist/