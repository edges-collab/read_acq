--- conflicted
+++ resolved
@@ -40,13 +40,8 @@
   hooks:
   - id: isort
 
-<<<<<<< HEAD
 - repo: https://github.com/psf/black-pre-commit-mirror
-  rev: 23.11.0
-=======
-- repo: https://github.com/psf/black
   rev: 23.12.1
->>>>>>> 1279ab5f
   hooks:
   - id: black
 - repo: https://github.com/pre-commit/pygrep-hooks
