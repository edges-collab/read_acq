#!/usr/bin/env python
<<<<<<< HEAD
# -*- encoding: utf-8 -*-
"""Install the package."""
from __future__ import absolute_import, print_function
=======
>>>>>>> 7c194bfc

import io
import re
from os.path import dirname, join

from numpy.distutils.core import Extension
from setuptools import find_packages, setup


def read(*names, **kwargs):
<<<<<<< HEAD
    """Read a file to a string."""
    return io.open(
=======
    return open(
>>>>>>> 7c194bfc
        join(dirname(__file__), *names), encoding=kwargs.get("encoding", "utf8")
    ).read()


setup(
    name="read_acq",
    license="MIT license",
    description="Read ACQ file types",
    long_description="%s\n%s"
    % (
        re.compile("^.. start-badges.*^.. end-badges", re.M | re.S).sub(
            "", read("README.rst")
        ),
        re.sub(":[a-z]+:`~?(.*?)`", r"``\1``", read("CHANGELOG.rst")),
    ),
    author="EDGES Collaboration",
    author_email="steven.g.murray@asu.edu",
    url="https://github.com/edges-collab/read_acq",
    packages=find_packages("src"),
    package_dir={"": "src"},
    include_package_data=True,
    zip_safe=False,
    classifiers=[
        # complete list: http://pypi.python.org/pypi?%3Aaction=list_classifiers
        "Development Status :: 5 - Production/Stable",
        "Intended Audience :: Developers",
        "License :: OSI Approved :: MIT License",
        "Operating System :: Unix",
        "Operating System :: POSIX",
        "Operating System :: Microsoft :: Windows",
        "Programming Language :: Python",
        "Programming Language :: Python :: 3.6",
        "Programming Language :: Python :: 3.7",
        "Programming Language :: Python :: 3.8",
        "Programming Language :: Python :: Implementation :: CPython",
    ],
    setup_requires=["setuptools_scm"],
    use_scm_version=True,
    install_requires=["numpy", "tqdm", "scipy", "click"],
    extras_require={
        "dev": [
            "pre-commit",
            "pytest>=5<6",
            "pytest-cov",
            "edges-io",
        ],
        "h5": [
            "edges-io @ git+git://github.com/edges-collab/edges-io.git",
        ],
    },
    ext_modules=[
        Extension(
            "read_acq.decode",
            ["src/read_acq/decode.c"],
            extra_compile_args=["-Ofast", "-Wall"],
            libraries=[
                "m",
            ],
        ),
    ],
    entry_points={
        "console_scripts": [
            "acq = read_acq.cli:main",
        ]
    },
)<|MERGE_RESOLUTION|>--- conflicted
+++ resolved
@@ -1,12 +1,6 @@
 #!/usr/bin/env python
-<<<<<<< HEAD
-# -*- encoding: utf-8 -*-
 """Install the package."""
-from __future__ import absolute_import, print_function
-=======
->>>>>>> 7c194bfc
 
-import io
 import re
 from os.path import dirname, join
 
@@ -15,12 +9,8 @@
 
 
 def read(*names, **kwargs):
-<<<<<<< HEAD
     """Read a file to a string."""
-    return io.open(
-=======
     return open(
->>>>>>> 7c194bfc
         join(dirname(__file__), *names), encoding=kwargs.get("encoding", "utf8")
     ).read()
 
