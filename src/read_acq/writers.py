"""Functions that write ACQ file data to different formats."""
import copy
from os import path

import numpy as np
from scipy import io

_WRITERS = []


def writer(func):
    """Decorator to denote a function as a writer."""
    fmt = func.__name__.split("_")[-1]
    _WRITERS.append(fmt)

    def writer_wrapper(outfile=None, ancillary=None, **data):
<<<<<<< HEAD
        outfile = _get_fname(outfile, fmt)
        print("Writing {}...".format(outfile), end="", flush=True)
=======
        outfile = _get_fname(outfile, format)
        print(f"Writing {outfile}...", end="", flush=True)
>>>>>>> 7c194bfc
        func(outfile, ancillary, **data)
        print(" done")

    return writer_wrapper


def _get_fname(outfile=None, fmt=None):
    if not outfile:
        raise Exception("You need to provide either outfile or infile!")

    if path.splitext(outfile)[1] in [".mat", ".h5", ".npz", ".acq"]:
        outfile = path.splitext(outfile)[0] + "." + fmt
    else:
        outfile = outfile + "." + fmt

    return outfile


@writer
def _write_h5(outfile=None, ancillary=None, **data):
    """Writes HDF5 file exactly as FastSpec should now write it out."""
    try:
        from edges_io.h5 import HDF5RawSpectrum
    except ImportError:
        raise ImportError(
            "To write to h5, you need to install edges_io or do "
            "`pip install read_acq[h5]"
        )

    spectra = {
        "Q": data["Qratio"],
        "p0": data["p0"],
        "p1": data["p1"],
        "p2": data["p2"],
    }
    ancillary.update(fastspec_version=data["fastspec_version"])
    freq_anc = {"frequencies": data["freqs"]}
    time_anc = {name: data["time_data"][name] for name in data["time_data"]}

    obj = HDF5RawSpectrum.from_data(
        {
            "spectra": spectra,
            "meta": ancillary,
            "freq_ancillary": freq_anc,
            "time_ancillary": time_anc,
        }
    )

    obj.write(outfile)


@writer
def _write_npz(outfile=None, ancillary=None, **data):
    data = copy.deepcopy(data)
    data.update(ancillary)
    np.savez(outfile, **data)


@writer
def _write_mat(outfile=None, ancillary=None, **data):
    data = copy.deepcopy(data)
    data.update(ancillary)
    io.savemat(outfile, data)<|MERGE_RESOLUTION|>--- conflicted
+++ resolved
@@ -14,13 +14,8 @@
     _WRITERS.append(fmt)
 
     def writer_wrapper(outfile=None, ancillary=None, **data):
-<<<<<<< HEAD
         outfile = _get_fname(outfile, fmt)
-        print("Writing {}...".format(outfile), end="", flush=True)
-=======
-        outfile = _get_fname(outfile, format)
         print(f"Writing {outfile}...", end="", flush=True)
->>>>>>> 7c194bfc
         func(outfile, ancillary, **data)
         print(" done")
 
